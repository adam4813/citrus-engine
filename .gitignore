# Compiled Object files
*.slo
*.lo
*.o
*.obj

# Precompiled Headers
*.gch
*.pch

# Compiled Dynamic libraries
*.so
*.dylib
*.dll

# Fortran module files
*.mod

# Compiled Static libraries
*.lai
*.la
*.a
*.lib

# Executables
*.exe
*.out
*.app
*.pyc
*.lnk

# macOS stuff
*.DS_Store

# IDE & editors stuff
*~

# KDevelop IDE stuff
*.kdev4
.kdev4/
# VStudio IDE stuff
*.sln
# clangd IDE stuff
compile_commands.json
.cache/
# YouCompleteMe
.ycm_extra_conf.py

build/
lib/
bin/

temp/
.vs/
build-idea/
.idea/
/doxygen/
/mkdocs/
vcpkg/
vcpkg_installed/
builds/
/save_data/
/demo/

<<<<<<< HEAD
# Documentation build artifacts
docs/_build/
docs/_doxygen/
site/
=======
# Node.js dependencies
node_modules/
>>>>>>> f5724bac
<|MERGE_RESOLUTION|>--- conflicted
+++ resolved
@@ -62,12 +62,10 @@
 /save_data/
 /demo/
 
-<<<<<<< HEAD
 # Documentation build artifacts
 docs/_build/
 docs/_doxygen/
 site/
-=======
+
 # Node.js dependencies
-node_modules/
->>>>>>> f5724bac
+node_modules/