--- conflicted
+++ resolved
@@ -75,11 +75,11 @@
     ui_theme_test.cpp
 )
 
-<<<<<<< HEAD
 # Add physics system test
 add_engine_test(physics_test
     physics_test.cpp
-=======
+)
+
 # Add UI Layout mixin test
 add_engine_test(ui_layout_test
     ui_layout_test.cpp
@@ -113,5 +113,4 @@
 # Add UI Tooltip component test
 add_engine_test(ui_tooltip_test
     ui_tooltip_test.cpp
->>>>>>> c68846e8
 )