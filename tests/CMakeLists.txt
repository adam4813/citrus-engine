--- conflicted
+++ resolved
@@ -15,11 +15,11 @@
     renderer_test.cpp
 )
 
-<<<<<<< HEAD
 # Add UI mouse event test
 add_engine_test(ui_mouse_event_test
     ui_mouse_event_test.cpp
-=======
+)
+
 # Add UI element test
 add_engine_test(ui_element_test
     ui_element_test.cpp
@@ -33,5 +33,4 @@
 # Add UI text test
 add_engine_test(ui_text_test
     ui_text_test.cpp
->>>>>>> 58bea7e7
-)
+)